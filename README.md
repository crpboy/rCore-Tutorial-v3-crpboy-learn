# rCore-Tutorial-v3
rCore-Tutorial version 3.5. See the [Documentation in Chinese](https://rcore-os.github.io/rCore-Tutorial-Book-v3/).

rCore-Tutorial API Docs.  See the [API Docs of Ten OSes ](#OS-API-DOCS)

Official QQ group number: 735045051

## news
- 25/01/2022: Version 3.6.0 is on the way! Now we directly update the code on chX branches, please periodically check if there are any updates.

## Overview

This project aims to show how to write an **Unix-like OS** running on **RISC-V** platforms **from scratch** in **[Rust](https://www.rust-lang.org/)** for **beginners** without any background knowledge about **computer architectures, assembly languages or operating systems**.

## Features

* Platform supported: `qemu-system-riscv64` simulator or dev boards based on [Kendryte K210 SoC](https://canaan.io/product/kendryteai) such as [Maix Dock](https://www.seeedstudio.com/Sipeed-MAIX-Dock-p-4815.html)
* OS
  * concurrency of multiple processes each of which contains mutiple native threads
  * preemptive scheduling(Round-Robin algorithm)
  * dynamic memory management in kernel
  * virtual memory
  * a simple file system with a block cache
  * an interactive shell in the userspace
* **only 4K+ LoC**
* [A detailed documentation in Chinese](https://rcore-os.github.io/rCore-Tutorial-Book-v3/) in spite of the lack of comments in the code(English version is not available at present)

## Prerequisites

### Install Rust

See [official guide](https://www.rust-lang.org/tools/install).

Install some tools:

```sh
$ rustup target add riscv64gc-unknown-none-elf
$ cargo install cargo-binutils --vers =0.3.3
$ rustup component add llvm-tools-preview
$ rustup component add rust-src
```

### Install Qemu

Here we manually compile and install Qemu 5.0.0. For example, on Ubuntu 18.04:

```sh
# install dependency packages
$ sudo apt install autoconf automake autotools-dev curl libmpc-dev libmpfr-dev libgmp-dev \
              gawk build-essential bison flex texinfo gperf libtool patchutils bc \
              zlib1g-dev libexpat-dev pkg-config  libglib2.0-dev libpixman-1-dev git tmux python3 python3-pip
# download Qemu source code
$ wget https://download.qemu.org/qemu-5.0.0.tar.xz
# extract to qemu-5.0.0/
$ tar xvJf qemu-5.0.0.tar.xz
$ cd qemu-5.0.0
# build
$ ./configure --target-list=riscv64-softmmu,riscv64-linux-user
$ make -j$(nproc)
```

Then, add following contents to `~/.bashrc`(please adjust these paths according to your environment):

```
export PATH=$PATH:/home/shinbokuow/Downloads/built/qemu-5.0.0
export PATH=$PATH:/home/shinbokuow/Downloads/built/qemu-5.0.0/riscv64-softmmu
export PATH=$PATH:/home/shinbokuow/Downloads/built/qemu-5.0.0/riscv64-linux-user
```

Finally, update the current shell:

```sh
$ source ~/.bashrc
```

Now we can check the version of Qemu:

```sh
$ qemu-system-riscv64 --version
QEMU emulator version 5.0.0
Copyright (c) 2003-2020 Fabrice Bellard and the QEMU Project developers
```

### Install RISC-V GNU Embedded Toolchain(including GDB)

Download the compressed file according to your platform From [Sifive website](https://www.sifive.com/software)(Ctrl+F 'toolchain').

Extract it and append the location of the 'bin' directory under its root directory to `$PATH`.

For example, we can check the version of GDB:

```sh
$ riscv64-unknown-elf-gdb --version
GNU gdb (SiFive GDB-Metal 10.1.0-2020.12.7) 10.1
Copyright (C) 2020 Free Software Foundation, Inc.
License GPLv3+: GNU GPL version 3 or later <http://gnu.org/licenses/gpl.html>
This is free software: you are free to change and redistribute it.
There is NO WARRANTY, to the extent permitted by law.
```

### Install serial tools(Optional, if you want to run on K210)

```sh
$ pip3 install pyserial
$ sudo apt install python3-serial
```

## Run our project

### Qemu

```sh
$ git clone https://github.com/rcore-os/rCore-Tutorial-v3.git
$ cd rCore-Tutorial-v3/os
$ make run
```

After outputing some debug messages, the kernel lists all the applications available and enter the user shell:

```
/**** APPS ****
mpsc_sem
usertests
pipetest
forktest2
cat
initproc
race_adder_loop
threads_arg
race_adder_mutex_spin
race_adder_mutex_blocking
forktree
user_shell
huge_write
race_adder
race_adder_atomic
threads
stack_overflow
filetest_simple
forktest_simple
cmdline_args
run_pipe_test
forktest
matrix
exit
fantastic_text
sleep_simple
yield
hello_world
pipe_large_test
sleep
phil_din_mutex
**************/
Rust user shell
>> 
```

You can run any application except for `initproc` and `user_shell` itself. To run an application, just input its filename and hit enter. `usertests` can run a bunch of applications, thus it is recommended.

Type `Ctrl+a` then `x` to exit Qemu.

### K210

Before chapter 6, you do not need a SD card:

```sh
$ git clone https://github.com/rcore-os/rCore-Tutorial-v3.git
$ cd rCore-Tutorial-v3/os
$ make run BOARD=k210
```

From chapter 6, before running the kernel, we should insert a SD card into PC and manually write the filesystem image to it:

```sh
$ cd rCore-Tutorial-v3/os
$ make sdcard
```

By default it will overwrite the device `/dev/sdb` which is the SD card, but you can provide another location. For example, `make sdcard SDCARD=/dev/sdc`.

After that, remove the SD card from PC and insert it to the slot of K210. Connect the K210 to PC and then:

```sh
$ git clone https://github.com/rcore-os/rCore-Tutorial-v3.git
$ cd rCore-Tutorial-v3/os
$ make run BOARD=k210
```

Type `Ctrl+]` to disconnect from K210.

<<<<<<< HEAD
=======
## Show runtime debug info of OS kernel version
The branch of ch9-log contains a lot of debug info. You could try to run rcore tutorial 
for understand the internal behavior of os kernel.

```sh
$ git clone https://github.com/rcore-os/rCore-Tutorial-v3.git
$ cd rCore-Tutorial-v3/os
$ git checkout ch9-log
$ make run
......
[rustsbi] RustSBI version 0.2.0-alpha.10, adapting to RISC-V SBI v0.3
.______       __    __      _______.___________.  _______..______   __
|   _  \     |  |  |  |    /       |           | /       ||   _  \ |  |
|  |_)  |    |  |  |  |   |   (----`---|  |----`|   (----`|  |_)  ||  |
|      /     |  |  |  |    \   \       |  |      \   \    |   _  < |  |
|  |\  \----.|  `--'  |.----)   |      |  |  .----)   |   |  |_)  ||  |
| _| `._____| \______/ |_______/       |__|  |_______/    |______/ |__|

[rustsbi] Implementation: RustSBI-QEMU Version 0.0.2
[rustsbi-dtb] Hart count: cluster0 with 1 cores
[rustsbi] misa: RV64ACDFIMSU
[rustsbi] mideleg: ssoft, stimer, sext (0x222)
[rustsbi] medeleg: ima, ia, bkpt, la, sa, uecall, ipage, lpage, spage (0xb1ab)
[rustsbi] pmp0: 0x10000000 ..= 0x10001fff (rw-)
[rustsbi] pmp1: 0x2000000 ..= 0x200ffff (rw-)
[rustsbi] pmp2: 0xc000000 ..= 0xc3fffff (rw-)
[rustsbi] pmp3: 0x80000000 ..= 0x8fffffff (rwx)
[rustsbi] enter supervisor 0x80200000
[KERN] rust_main() begin
[KERN] clear_bss() begin
[KERN] clear_bss() end
[KERN] mm::init() begin
[KERN] mm::init_heap() begin
[KERN] mm::init_heap() end
[KERN] mm::init_frame_allocator() begin
[KERN] mm::frame_allocator::lazy_static!FRAME_ALLOCATOR begin
......
```
>>>>>>> 9a95c7dc
## Rustdoc

Currently it can only help you view the code since only a tiny part of the code has been documented.

You can open a doc html of `os` using `cargo doc --no-deps --open` under `os` directory.

### OS-API-DOCS
The API Docs for Ten OS
1. [Lib-OS API doc](https://learningos.github.io/rCore-Tutorial-v3/ch1/os/index.html)
1. [Batch-OS API doc](https://learningos.github.io/rCore-Tutorial-v3/ch2/os/index.html)
1. [MultiProg-OS API doc](https://learningos.github.io/rCore-Tutorial-v3/ch3-coop/os/index.html)
1. [TimeSharing-OS API doc](https://learningos.github.io/rCore-Tutorial-v3/ch3/os/index.html)
1. [AddrSpace-OS API doc](https://learningos.github.io/rCore-Tutorial-v3/ch4/os/index.html)
1. [Process-OS API doc](https://learningos.github.io/rCore-Tutorial-v3/ch5/os/index.html)
1. [FileSystem-OS API doc](https://learningos.github.io/rCore-Tutorial-v3/ch6/os/index.html)
1. [IPC-OS API doc](https://learningos.github.io/rCore-Tutorial-v3/ch7/os/index.html)
1. [SyncMutex-OS API doc](https://learningos.github.io/rCore-Tutorial-v3/ch8/os/index.html)
1. [IODevice-OS API doc](https://learningos.github.io/rCore-Tutorial-v3/ch9/os/index.html)

## Working in progress

Our first release 3.5.0 (chapter 1-7) has been published.

There will be 9 chapters in our next release 3.6.0, where 2 new chapters will be added:
* chapter 8: synchronization on a uniprocessor
* chapter 9: I/O devices

Current version is 3.6.0-alpha.1 and we are still working on it.

Here are the updates since 3.5.0:

### Completed

* [x] automatically clean up and rebuild before running our project on a different platform
* [x] fix `power` series application in early chapters, now you can find modulus in the output
* [x] use `UPSafeCell` instead of `RefCell` or `spin::Mutex` in order to access static data structures and adjust its API so that it cannot be borrowed twice at a time(mention `& .exclusive_access().task[0]` in `run_first_task`)
* [x] move `TaskContext` into `TaskControlBlock` instead of restoring it in place on kernel stack(since ch3), eliminating annoying `task_cx_ptr2`
* [x] replace `llvm_asm!` with `asm!`
* [x] expand the fs image size generated by `rcore-fs-fuse` to 128MiB
* [x] add a new test named `huge_write` which evaluates the fs performance(qemu\~500KiB/s k210\~50KiB/s)
* [x] flush all block cache to disk after a fs transaction which involves write operation
* [x] replace `spin::Mutex` with `UPSafeCell` before SMP chapter
* [x] add codes for a new chapter about synchronization & mutual exclusion(uniprocessor only)
* [x] bug fix: we should call `find_pte` rather than `find_pte_create` in `PageTable::unmap`
* [x] clarify: "check validity of level-3 pte in `find_pte` instead of checking it outside this function" should not be a bug
* [x] code of chapter 8: synchronization on a uniprocessor
* [x] switch the code of chapter 6 and chapter 7
* [x] support signal mechanism in chapter 7/8(only works for apps with a single thread)
* [x] Add boards/ directory and support rustdoc, for example you can use `cargo doc --no-deps --open` to view the documentation of a crate

### Todo(High priority)

* [ ] review documentation, current progress: 5/9
* [ ] support user-level sync primitives in chapter 8
* [ ] code of chapter 9: device drivers based on interrupts, including UART and block devices
* [ ] use old fs image optionally, do not always rebuild the image
* [ ] add new system calls: getdents64/fstat
* [ ] shell functionality improvement(to be continued...)
* [ ] give every non-zero process exit code an unique and clear error type
* [ ] effective error handling of mm module

### Todo(Low priority)

* [ ] rewrite practice doc and remove some inproper questions
* [ ] provide smooth debug experience at a Rust source code level
* [ ] format the code using official tools

### Crates

We will add them later.<|MERGE_RESOLUTION|>--- conflicted
+++ resolved
@@ -188,8 +188,7 @@
 
 Type `Ctrl+]` to disconnect from K210.
 
-<<<<<<< HEAD
-=======
+
 ## Show runtime debug info of OS kernel version
 The branch of ch9-log contains a lot of debug info. You could try to run rcore tutorial 
 for understand the internal behavior of os kernel.
@@ -228,7 +227,7 @@
 [KERN] mm::frame_allocator::lazy_static!FRAME_ALLOCATOR begin
 ......
 ```
->>>>>>> 9a95c7dc
+
 ## Rustdoc
 
 Currently it can only help you view the code since only a tiny part of the code has been documented.
