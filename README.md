--- conflicted
+++ resolved
@@ -1,7 +1,6 @@
 # rCore-Tutorial-v3
 rCore-Tutorial version 3.5. See the [Documentation in Chinese](https://rcore-os.github.io/rCore-Tutorial-Book-v3/).
 
-<<<<<<< HEAD
 Official QQ group number: 735045051
 
 ## news
@@ -204,37 +203,6 @@
 Current version is 3.6.0-alpha.1 and we are still working on it.
 
 Here are the updates since 3.5.0:
-=======
-## news
-- 2021.11.20: Now we are updating our labs. Please checkout chX-dev Branches for our current new labs. (Notice: please see the [Dependency] section in the end of this doc)
-
-## Overview
-
-This project aims to show how to write an **Unix-like OS** running on **RISC-V** platforms **from scratch** in **[Rust](https://www.rust-lang.org/)** for **beginners** without any background knowledge about **computer architectures, assembly languages or operating systems**.
-
-## Features
-
-* Platform supported: `qemu-system-riscv64` simulator or dev boards based on [Kendryte K210 SoC](https://canaan.io/product/kendryteai) such as [Maix Dock](https://www.seeedstudio.com/Sipeed-MAIX-Dock-p-4815.html)
-* OS
-  * concurrency of multiple processes
-  * preemptive scheduling(Round-Robin algorithm)
-  * dynamic memory management in kernel
-  * virtual memory
-  * a simple file system with a block cache
-  * an interactive shell in the userspace
-* **only 4K+ LoC**
-* [A detailed documentation in Chinese](https://rcore-os.github.io/rCore-Tutorial-Book-v3/) in spite of the lack of comments in the code(English version is not available at present)
-
-## Run our project
-
-TODO:
-
-## Working in progress
-
-Now we are still updating our project, you can find latest changes on branches `chX-dev` such as `ch1-dev`. We are intended to publish first release 3.5.0 after completing most of the tasks mentioned below.
-
-Overall progress: ch7
->>>>>>> 61152471
 
 ### Completed
 
@@ -248,7 +216,6 @@
 * [x] flush all block cache to disk after a fs transaction which involves write operation
 * [x] replace `spin::Mutex` with `UPSafeCell` before SMP chapter
 * [x] add codes for a new chapter about synchronization & mutual exclusion(uniprocessor only)
-<<<<<<< HEAD
 * [x] bug fix: we should call `find_pte` rather than `find_pte_create` in `PageTable::unmap`
 * [x] clarify: "check validity of level-3 pte in `find_pte` instead of checking it outside this function" should not be a bug
 * [x] code of chapter 8: synchronization on a uniprocessor
@@ -261,14 +228,6 @@
 * [ ] review documentation, current progress: 5/9
 * [ ] support user-level sync primitives in chapter 8
 * [ ] code of chapter 9: device drivers based on interrupts, including UART and block devices
-=======
-
-### Todo(High priority)
-
-* [ ] support Allwinner's RISC-V D1 chip
-* [ ] bug fix: we should call `find_pte` rather than `find_pte_create` in `PageTable::unmap`
-* [ ] bug fix: check validity of level-3 pte in `find_pte` instead of checking it outside this function
->>>>>>> 61152471
 * [ ] use old fs image optionally, do not always rebuild the image
 * [ ] add new system calls: getdents64/fstat
 * [ ] shell functionality improvement(to be continued...)
@@ -280,11 +239,6 @@
 * [ ] rewrite practice doc and remove some inproper questions
 * [ ] provide smooth debug experience at a Rust source code level
 * [ ] format the code using official tools
-<<<<<<< HEAD
-* [ ] support other platforms
-=======
-
->>>>>>> 61152471
 
 ### Crates
 
