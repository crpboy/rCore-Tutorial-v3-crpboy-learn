{
    // Prevent "can't find crate for `test`" error on no_std
    // Ref: https://github.com/rust-lang/vscode-rust/issues/729
    // For vscode-rust plugin users:
    "rust.target": "riscv64gc-unknown-none-elf",
    "rust.all_targets": false,
    // For Rust Analyzer plugin users:
    "rust-analyzer.cargo.target": "riscv64gc-unknown-none-elf",
    "rust-analyzer.checkOnSave.allTargets": false,
<<<<<<< HEAD
    "rust-analyzer.cargo.features": [
        "board_qemu"
    ]
=======
    // "rust-analyzer.cargo.features": [
    //     "board_qemu"
    // ]
>>>>>>> 725a7baf
}<|MERGE_RESOLUTION|>--- conflicted
+++ resolved
@@ -7,13 +7,7 @@
     // For Rust Analyzer plugin users:
     "rust-analyzer.cargo.target": "riscv64gc-unknown-none-elf",
     "rust-analyzer.checkOnSave.allTargets": false,
-<<<<<<< HEAD
-    "rust-analyzer.cargo.features": [
-        "board_qemu"
-    ]
-=======
     // "rust-analyzer.cargo.features": [
     //     "board_qemu"
     // ]
->>>>>>> 725a7baf
 }